--- conflicted
+++ resolved
@@ -74,16 +74,12 @@
           - category: mpllocal
             optional_mpl_dependency: ""
     steps:
-<<<<<<< HEAD
       # Support long Dafny filenames (used in MPL and DBESDK repos)
       - name: Support longpaths
         run: |
           git config --global core.longpaths true
 
-      - uses: actions/checkout@v3
-=======
       - uses: actions/checkout@v4
->>>>>>> a93ffe7a
       - uses: actions/setup-python@v4
         with:
           python-version: ${{ matrix.python }}
