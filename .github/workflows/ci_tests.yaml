name: Continuous Integration tests

on:
  pull_request:
  push:
  # Run once a day
  schedule:
    - cron: '0 0 * * *'

env:
  AWS_ENCRYPTION_SDK_PYTHON_INTEGRATION_TEST_AWS_KMS_KEY_ID: |
    arn:aws:kms:us-west-2:658956600833:key/b3537ef1-d8dc-4780-9f5a-55776cbb2f7f
  AWS_ENCRYPTION_SDK_PYTHON_INTEGRATION_TEST_AWS_KMS_KEY_ID_2: |
    arn:aws:kms:eu-central-1:658956600833:key/75414c93-5285-4b57-99c9-30c1cf0a22c2
  AWS_ENCRYPTION_SDK_PYTHON_INTEGRATION_TEST_AWS_KMS_MRK_KEY_ID_1: |
    arn:aws:kms:us-west-2:658956600833:key/mrk-80bd8ecdcd4342aebd84b7dc9da498a7
  AWS_ENCRYPTION_SDK_PYTHON_INTEGRATION_TEST_AWS_KMS_MRK_KEY_ID_2: |
    arn:aws:kms:us-east-1:658956600833:key/mrk-80bd8ecdcd4342aebd84b7dc9da498a7

jobs:
  tests:
    runs-on: ${{ matrix.os }}
    strategy:
      fail-fast: true
      matrix:
        os:
          - ubuntu-latest
          - windows-latest
          - macos-latest
        python:
          - 3.7
          - 3.8
          - 3.9
          - "3.10"
          - "3.11"
          - "3.12"
          - 3.x
        architecture:
          - x64
          - x86
        category:
          - local
          - accept
# These require credentials.
# Enable them once we sort how to provide them.
#          - integ
#          - examples
        exclude:
          # x86 builds are only meaningful for Windows
          - os: ubuntu-latest
            architecture: x86
          - os: macos-latest
            architecture: x86
    steps:
      - uses: actions/checkout@v4
      - uses: actions/setup-python@v4
        with:
          python-version: ${{ matrix.python }}
          architecture: ${{ matrix.architecture }}
      - run: |
          python -m pip install --upgrade pip
          pip install --upgrade -r dev_requirements/ci-requirements.txt
      - name: run test
        env:
          TOXENV: ${{ matrix.category }}
        run: tox -- -vv
<<<<<<< HEAD
=======
  upstream-py37:
    runs-on: ubuntu-latest
    strategy:
      fail-fast: true
      matrix:
        category:
          - nocmk
          - test-upstream-requirements-py37
    steps:
        - uses: actions/checkout@v4
        - uses: actions/setup-python@v4
          with:
            python-version: 3.7
        - run: |
            python -m pip install --upgrade pip
            pip install --upgrade -r dev_requirements/ci-requirements.txt
        - name: run test
          env:
            TOXENV: ${{ matrix.category }}
          run: tox -- -vv
>>>>>>> e5c331b6
  upstream-py311:
    runs-on: ubuntu-latest
    strategy:
      fail-fast: true
      matrix:
        category:
          - nocmk
          - test-upstream-requirements-py311
    steps:
        - uses: actions/checkout@v4
        - uses: actions/setup-python@v4
          with:
            python-version: "3.11"
        - run: |
            python -m pip install --upgrade pip
            pip install --upgrade -r dev_requirements/ci-requirements.txt
        - name: run test
          env:
            TOXENV: ${{ matrix.category }}
          run: tox -- -vv<|MERGE_RESOLUTION|>--- conflicted
+++ resolved
@@ -64,29 +64,6 @@
         env:
           TOXENV: ${{ matrix.category }}
         run: tox -- -vv
-<<<<<<< HEAD
-=======
-  upstream-py37:
-    runs-on: ubuntu-latest
-    strategy:
-      fail-fast: true
-      matrix:
-        category:
-          - nocmk
-          - test-upstream-requirements-py37
-    steps:
-        - uses: actions/checkout@v4
-        - uses: actions/setup-python@v4
-          with:
-            python-version: 3.7
-        - run: |
-            python -m pip install --upgrade pip
-            pip install --upgrade -r dev_requirements/ci-requirements.txt
-        - name: run test
-          env:
-            TOXENV: ${{ matrix.category }}
-          run: tox -- -vv
->>>>>>> e5c331b6
   upstream-py311:
     runs-on: ubuntu-latest
     strategy:
