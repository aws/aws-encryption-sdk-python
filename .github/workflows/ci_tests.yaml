name: Continuous Integration tests

on:
  pull_request:
  push:
  # Run once a day
  schedule:
    - cron: '0 0 * * *'

env:
  AWS_ENCRYPTION_SDK_PYTHON_INTEGRATION_TEST_AWS_KMS_KEY_ID: |
    arn:aws:kms:us-west-2:658956600833:key/b3537ef1-d8dc-4780-9f5a-55776cbb2f7f
  AWS_ENCRYPTION_SDK_PYTHON_INTEGRATION_TEST_AWS_KMS_KEY_ID_2: |
    arn:aws:kms:eu-central-1:658956600833:key/75414c93-5285-4b57-99c9-30c1cf0a22c2
  AWS_ENCRYPTION_SDK_PYTHON_INTEGRATION_TEST_AWS_KMS_MRK_KEY_ID_1: |
    arn:aws:kms:us-west-2:658956600833:key/mrk-80bd8ecdcd4342aebd84b7dc9da498a7
  AWS_ENCRYPTION_SDK_PYTHON_INTEGRATION_TEST_AWS_KMS_MRK_KEY_ID_2: |
    arn:aws:kms:us-east-1:658956600833:key/mrk-80bd8ecdcd4342aebd84b7dc9da498a7

jobs:
  tests:
    runs-on: ${{ matrix.os }}
    strategy:
      fail-fast: true
      matrix:
        os:
          - ubuntu-latest
          # Windows fails due to "No module named 'Wrappers'"
          # This SHOULD be fixed once Dafny generates fully-qualified import statements
          # (i.e. doo files, per-package module names)
          # Disable for now
          # - windows-latest
<<<<<<< HEAD
          - macos-latest
=======
          - macos-12
>>>>>>> 986f54c8
        python:
          - 3.7
          - 3.8
          - 3.9
          - "3.10"
          - "3.11"
          - "3.12"
          - 3.x
        architecture:
          - x64
          - x86
        category:
          - local
          - accept
          - mpllocal
# These require credentials.
# Enable them once we sort how to provide them.
#          - integ
#          - examples
        # Append '-mpl' to some test environments.
        # This suffix signals to tox to install the MPL in the test environment. 
        optional_mpl_dependency:
          - ""
          - -mpl
        exclude:
          # x86 builds are only meaningful for Windows
          - os: ubuntu-latest
            architecture: x86
          - os: macos-12
            architecture: x86
          # MPL is not supported on <3.11
          - python: 3.7
            optional_mpl_dependency: -mpl
          - python: 3.8
            optional_mpl_dependency: -mpl
          - python: 3.9
            optional_mpl_dependency: -mpl
          - python: 3.10
            optional_mpl_dependency: -mpl
          # mpllocal requires the MPL to be installed
          - category: mpllocal
            optional_mpl_dependency: ""
    steps:
      # Support long Dafny filenames (used in MPL and DBESDK repos)
      - name: Support longpaths
        run: |
          git config --global core.longpaths true

      - uses: actions/checkout@v4
      - uses: actions/setup-python@v4
        with:
          python-version: ${{ matrix.python }}
          architecture: ${{ matrix.architecture }}
      - run: |
          python -m pip install --upgrade pip
          pip install --upgrade -r dev_requirements/ci-requirements.txt
      - name: run test
        env:
          TOXENV: ${{ matrix.category }}${{ matrix.optional_mpl_dependency }}
        run: tox -- -vv
  upstream-py311:
    runs-on: ubuntu-latest
    strategy:
      fail-fast: true
      matrix:
        category:
          - nocmk
          - test-upstream-requirements-py311
    steps:
        - uses: actions/checkout@v4
        - uses: actions/setup-python@v4
          with:
            python-version: "3.11"
        - run: |
            python -m pip install --upgrade pip
            pip install --upgrade -r dev_requirements/ci-requirements.txt
        - name: run test
          env:
            TOXENV: ${{ matrix.category }}${{ matrix.optional_mpl_dependency }}
          run: tox -- -vv<|MERGE_RESOLUTION|>--- conflicted
+++ resolved
@@ -30,11 +30,7 @@
           # (i.e. doo files, per-package module names)
           # Disable for now
           # - windows-latest
-<<<<<<< HEAD
-          - macos-latest
-=======
           - macos-12
->>>>>>> 986f54c8
         python:
           - 3.7
           - 3.8
