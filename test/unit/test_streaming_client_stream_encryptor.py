# Copyright 2017 Amazon.com, Inc. or its affiliates. All Rights Reserved.
#
# Licensed under the Apache License, Version 2.0 (the "License"). You
# may not use this file except in compliance with the License. A copy of
# the License is located at
#
# http://aws.amazon.com/apache2.0/
#
# or in the "license" file accompanying this file. This file is
# distributed on an "AS IS" BASIS, WITHOUT WARRANTIES OR CONDITIONS OF
# ANY KIND, either express or implied. See the License for the specific
# language governing permissions and limitations under the License.
"""Unit test suite for aws_encryption_sdk.streaming_client.StreamEncryptor"""
# noqa pylint: disable=too-many-lines
import io

import pytest
import six
from cryptography.hazmat.primitives import serialization
from mock import MagicMock, call, patch, sentinel

import aws_encryption_sdk.internal.defaults
from aws_encryption_sdk.exceptions import (
    ActionNotAllowedError,
    CustomMaximumValueExceeded,
    MasterKeyProviderError,
    NotSupportedError,
    SerializationError,
)
from aws_encryption_sdk.identifiers import Algorithm, CommitmentPolicy, ContentType, SerializationVersion
from aws_encryption_sdk.internal.utils.signature import SignaturePolicy
from aws_encryption_sdk.key_providers.base import MasterKey, MasterKeyProvider
from aws_encryption_sdk.materials_managers.base import CryptoMaterialsManager
from aws_encryption_sdk.streaming_client import StreamEncryptor
from aws_encryption_sdk.structures import MessageHeader

from .test_values import VALUES

pytestmark = [pytest.mark.unit, pytest.mark.local]


# Check if MPL is installed, and skip tests based on its installation status
# Ideally, this logic would be based on mocking imports and testing logic,
# but doing that introduces errors that cause other tests to fail.
try:
    from aws_encryption_sdk.materials_managers.mpl.cmm import CryptoMaterialsManagerFromMPL
    HAS_MPL = True

except ImportError:
    HAS_MPL = False


class TestStreamEncryptor(object):
    @pytest.fixture(autouse=True)
    def apply_fixtures(self):
        # Create mock key provider
        self.mock_key_provider = MagicMock()
        self.mock_key_provider.__class__ = MasterKeyProvider
        self.mock_materials_manager = MagicMock(__class__=CryptoMaterialsManager)
        self.mock_encryption_materials = MagicMock(
            algorithm=MagicMock(
                __class__=Algorithm, iv_len=MagicMock(__class__=int), is_committing=MagicMock(return_value=False)
            ),
            encryption_context=MagicMock(__class__=dict),
            encrypted_data_keys=MagicMock(__class__=set),
        )
        self.mock_materials_manager.get_encryption_materials.return_value = self.mock_encryption_materials
        self.mock_primary_master_key = MagicMock()
        self.mock_primary_master_key.signing_key.return_value = sentinel.signing_key
        self.mock_master_keys_set = set([self.mock_primary_master_key, sentinel.master_key_1, sentinel.master_key_2])
        self.mock_key_provider.master_keys_for_encryption.return_value = (
            self.mock_primary_master_key,
            self.mock_master_keys_set,
        )

        if HAS_MPL:
            self.mock_mpl_materials_manager = MagicMock(__class__=CryptoMaterialsManagerFromMPL)
            self.mock_mpl_materials_manager.get_encryption_materials.return_value = self.mock_encryption_materials

        self.mock_master_key = MagicMock(__class__=MasterKey)

        self.mock_frame_length = MagicMock(__class__=int)

        self.mock_algorithm = MagicMock(__class__=Algorithm)

        self.mock_encrypted_data_keys = MagicMock(__class__=set)

        self.plaintext = six.b(
            """
            Lorem Ipsum is simply dummy text of the printing and typesetting industry.
            Lorem Ipsum has been the industry's standard dummy text ever since the 1500s,
            when an unknown printer took a galley of type and scrambled it to make a type
            specimen book. It has survived not only five centuries, but also the leap into
            electronic typesetting, remaining essentially unchanged. It was popularised in
            the 1960s with the release of Letraset sheets containing Lorem Ipsum passages,
            and more recently with desktop publishing software like Aldus PageMaker including
            versions of Lorem Ipsum.
        """
        )
        # Set up content_type patch
        self.mock_content_type_patcher = patch(
            "aws_encryption_sdk.streaming_client.aws_encryption_sdk.internal.utils.content_type"
        )
        self.mock_content_type = self.mock_content_type_patcher.start()
        self.mock_content_type.return_value = MagicMock(__class__=ContentType)
        # Set up validate_from_length patch
        self.mock_validate_frame_length_patcher = patch(
            "aws_encryption_sdk.streaming_client.aws_encryption_sdk.internal.utils.validate_frame_length"
        )
        self.mock_validate_frame_length = self.mock_validate_frame_length_patcher.start()
        # Set up message_id patch
        self.mock_message_id_patcher = patch(
            "aws_encryption_sdk.streaming_client.aws_encryption_sdk.internal.utils.message_id"
        )
        self.mock_message_id = self.mock_message_id_patcher.start()
        self.mock_message_id.return_value = VALUES["message_id"]
        # Set up signer patch
        self.mock_signer_patcher = patch("aws_encryption_sdk.streaming_client.Signer")
        self.mock_signer = self.mock_signer_patcher.start()
        self.mock_signer_instance = MagicMock()
        self.mock_signer_instance.encoded_public_key.return_value = sentinel.encoded_public_key
        self.mock_signer.return_value = self.mock_signer_instance
        # Set up prepare_data_keys patch
        self.mock_prepare_data_keys_patcher = patch(
            "aws_encryption_sdk.streaming_client.aws_encryption_sdk.internal.utils.prepare_data_keys"
        )
        self.mock_prepare_data_keys = self.mock_prepare_data_keys_patcher.start()
        self.mock_data_encryption_key = VALUES["data_key_obj"]
        self.mock_prepare_data_keys.return_value = (self.mock_data_encryption_key, self.mock_encrypted_data_keys)
        # Set up serialize_header patch
        self.mock_serialize_header_patcher = patch("aws_encryption_sdk.streaming_client.serialize_header")
        self.mock_serialize_header = self.mock_serialize_header_patcher.start()
        # Set up serialize_header_auth patch
        self.mock_serialize_header_auth_patcher = patch("aws_encryption_sdk.streaming_client.serialize_header_auth")
        self.mock_serialize_header_auth = self.mock_serialize_header_auth_patcher.start()
        # Set up get_aad_content_string patch
        self.mock_get_aad_content_string_patcher = patch(
            "aws_encryption_sdk.streaming_client.aws_encryption_sdk.internal.utils.get_aad_content_string"
        )
        self.mock_get_aad_content_string = self.mock_get_aad_content_string_patcher.start()
        self.mock_get_aad_content_string.return_value = sentinel.aad_content_string
        # Set up assemble_content_aad patch
        self.mock_assemble_content_aad_patcher = patch("aws_encryption_sdk.streaming_client.assemble_content_aad")
        self.mock_assemble_content_aad = self.mock_assemble_content_aad_patcher.start()
        self.mock_assemble_content_aad.return_value = sentinel.associated_data
        # Set up encryptor patch
        self.mock_encryptor_patcher = patch("aws_encryption_sdk.streaming_client.Encryptor")
        self.mock_encryptor = self.mock_encryptor_patcher.start()
        self.mock_encryptor_instance = MagicMock()
        self.mock_encryptor_instance.iv = sentinel.iv
        self.mock_encryptor.return_value = self.mock_encryptor_instance
        # Set up serialize_non_framed_open patch
        self.mock_serialize_non_framed_open_patcher = patch(
            "aws_encryption_sdk.streaming_client.serialize_non_framed_open"
        )
        self.mock_serialize_non_framed_open = self.mock_serialize_non_framed_open_patcher.start()
        # Set up serialize_non_framed_close patch
        self.mock_serialize_non_framed_close_patcher = patch(
            "aws_encryption_sdk.streaming_client.serialize_non_framed_close"
        )
        self.mock_serialize_non_framed_close = self.mock_serialize_non_framed_close_patcher.start()
        # Set up serialize_footer patch
        self.mock_serialize_footer_patcher = patch("aws_encryption_sdk.streaming_client.serialize_footer")
        self.mock_serialize_footer = self.mock_serialize_footer_patcher.start()
        # Set up serialize_frame patch
        self.mock_serialize_frame_patcher = patch("aws_encryption_sdk.streaming_client.serialize_frame")
        self.mock_serialize_frame = self.mock_serialize_frame_patcher.start()
        self.mock_commitment_policy = MagicMock(__class__=CommitmentPolicy)
        self.mock_signature_policy = MagicMock(__class__=SignaturePolicy)
        yield
        # Run tearDown
        self.mock_content_type_patcher.stop()
        self.mock_validate_frame_length_patcher.stop()
        self.mock_message_id_patcher.stop()
        self.mock_signer_patcher.stop()
        self.mock_prepare_data_keys_patcher.stop()
        self.mock_serialize_header_patcher.stop()
        self.mock_serialize_header_auth_patcher.stop()
        self.mock_get_aad_content_string_patcher.stop()
        self.mock_assemble_content_aad_patcher.stop()
        self.mock_encryptor_patcher.stop()
        self.mock_serialize_non_framed_open_patcher.stop()
        self.mock_serialize_non_framed_close_patcher.stop()
        self.mock_serialize_footer_patcher.stop()
        self.mock_serialize_frame_patcher.stop()

    def test_init(self):
        test_encryptor = StreamEncryptor(
            source=io.BytesIO(self.plaintext),
            materials_manager=self.mock_materials_manager,
            frame_length=self.mock_frame_length,
            algorithm=self.mock_algorithm,
            commitment_policy=self.mock_commitment_policy,
            signature_policy=self.mock_signature_policy,
        )
        assert test_encryptor.sequence_number == 1
        self.mock_content_type.assert_called_once_with(self.mock_frame_length)
        assert test_encryptor.content_type is self.mock_content_type.return_value

    def test_init_non_framed_message_too_large(self):
        with pytest.raises(SerializationError) as excinfo:
            StreamEncryptor(
                source=io.BytesIO(self.plaintext),
                materials_manager=self.mock_materials_manager,
                frame_length=0,
                algorithm=self.mock_algorithm,
                source_length=aws_encryption_sdk.internal.defaults.MAX_NON_FRAMED_SIZE + 1,
                commitment_policy=self.mock_commitment_policy,
                signature_policy=self.mock_signature_policy,
            )
        excinfo.match("Source too large for non-framed message")

    def test_prep_message_no_master_keys(self):
        self.mock_key_provider.master_keys_for_encryption.return_value = sentinel.primary_master_key, set()
        test_encryptor = StreamEncryptor(
            source=io.BytesIO(self.plaintext),
            key_provider=self.mock_key_provider,
            frame_length=self.mock_frame_length,
            source_length=5,
            commitment_policy=self.mock_commitment_policy,
            signature_policy=self.mock_signature_policy,
        )
        test_encryptor.content_type = ContentType.FRAMED_DATA

        with pytest.raises(MasterKeyProviderError) as excinfo:
            test_encryptor._prep_message()
        excinfo.match("No Master Keys available from Master Key Provider")

    def test_prep_message_primary_master_key_not_in_master_keys(self):
        self.mock_key_provider.master_keys_for_encryption.return_value = (
            sentinel.unknown_primary_master_key,
            self.mock_master_keys_set,
        )
        test_encryptor = StreamEncryptor(
            source=io.BytesIO(self.plaintext),
            key_provider=self.mock_key_provider,
            frame_length=self.mock_frame_length,
            source_length=5,
            commitment_policy=self.mock_commitment_policy,
            signature_policy=self.mock_signature_policy,
        )
        test_encryptor.content_type = ContentType.FRAMED_DATA

        with pytest.raises(MasterKeyProviderError) as excinfo:
            test_encryptor._prep_message()
        excinfo.match("Primary Master Key not in provided Master Keys")

    def test_prep_message_no_max_encrypted_data_keys(self):
        test_encryptor = StreamEncryptor(
            source=io.BytesIO(self.plaintext),
            materials_manager=self.mock_materials_manager,
            frame_length=self.mock_frame_length,
            source_length=5,
            commitment_policy=self.mock_commitment_policy,
        )
        self.mock_encryption_materials.encrypted_data_keys.__len__.return_value = 2 ** 16 - 1
        test_encryptor.content_type = ContentType.FRAMED_DATA
        test_encryptor._prep_message()

    @pytest.mark.parametrize("num_keys", (2, 3))
    def test_prep_message_within_max_encrypted_data_keys(self, num_keys):
        test_encryptor = StreamEncryptor(
            source=io.BytesIO(self.plaintext),
            materials_manager=self.mock_materials_manager,
            frame_length=self.mock_frame_length,
            source_length=5,
            commitment_policy=self.mock_commitment_policy,
            max_encrypted_data_keys=3,
        )
        self.mock_encryption_materials.encrypted_data_keys.__len__.return_value = num_keys
        test_encryptor.content_type = ContentType.FRAMED_DATA
        test_encryptor._prep_message()

    def test_prep_message_over_max_encrypted_data_keys(self):
        test_encryptor = StreamEncryptor(
            source=io.BytesIO(self.plaintext),
            materials_manager=self.mock_materials_manager,
            frame_length=self.mock_frame_length,
            source_length=5,
            commitment_policy=self.mock_commitment_policy,
            max_encrypted_data_keys=3,
        )
        self.mock_encryption_materials.encrypted_data_keys.__len__.return_value = 4
        test_encryptor.content_type = ContentType.FRAMED_DATA
        with pytest.raises(CustomMaximumValueExceeded) as excinfo:
            test_encryptor._prep_message()
        excinfo.match("Number of encrypted data keys found larger than configured value")

    def test_prep_message_algorithm_change(self):
        self.mock_encryption_materials.algorithm = Algorithm.AES_256_GCM_IV12_TAG16
        test_encryptor = StreamEncryptor(
            source=io.BytesIO(self.plaintext),
            materials_manager=self.mock_materials_manager,
            algorithm=Algorithm.AES_128_GCM_IV12_TAG16,
            source_length=128,
            commitment_policy=self.mock_commitment_policy,
            signature_policy=self.mock_signature_policy,
        )
        with pytest.raises(ActionNotAllowedError) as excinfo:
            test_encryptor._prep_message()
        excinfo.match(
            "Cryptographic materials manager provided algorithm suite differs from algorithm suite in request.*"
        )

    @patch("aws_encryption_sdk.streaming_client.EncryptionMaterialsRequest")
    @patch("aws_encryption_sdk.streaming_client.derive_data_encryption_key")
    @patch("aws_encryption_sdk.internal.utils.streams.ROStream")
    @patch("aws_encryption_sdk.streaming_client.StreamEncryptor._prep_non_framed")
    @patch("aws_encryption_sdk.streaming_client.StreamEncryptor._write_header")
    def test_prep_message_framed_message(
        self,
        mock_write_header,
        mock_prep_non_framed,
        mock_rostream,
        mock_derive_datakey,
        mock_encryption_materials_request,
    ):
        mock_rostream.return_value = sentinel.plaintext_rostream
        test_encryptor = StreamEncryptor(
            source=io.BytesIO(self.plaintext),
            materials_manager=self.mock_materials_manager,
            frame_length=self.mock_frame_length,
            source_length=5,
            encryption_context=VALUES["encryption_context"],
            commitment_policy=self.mock_commitment_policy,
            signature_policy=self.mock_signature_policy,
        )
        test_encryptor.content_type = ContentType.FRAMED_DATA
        test_encryption_context = {aws_encryption_sdk.internal.defaults.ENCODED_SIGNER_KEY: sentinel.decoded_bytes}
        self.mock_encryption_materials.encryption_context = test_encryption_context
        self.mock_encryption_materials.encrypted_data_keys = self.mock_encrypted_data_keys

        test_encryptor._prep_message()

        mock_encryption_materials_request.assert_called_once_with(
            algorithm=test_encryptor.config.algorithm,
            encryption_context=VALUES["encryption_context"],
            plaintext_rostream=sentinel.plaintext_rostream,
            frame_length=test_encryptor.config.frame_length,
            plaintext_length=5,
            commitment_policy=self.mock_commitment_policy,
        )
        self.mock_materials_manager.get_encryption_materials.assert_called_once_with(
            request=mock_encryption_materials_request.return_value
        )
        self.mock_validate_frame_length.assert_called_once_with(
            frame_length=self.mock_frame_length, algorithm=self.mock_encryption_materials.algorithm
        )

        mock_derive_datakey.assert_called_once_with(
            source_key=self.mock_encryption_materials.data_encryption_key.data_key,
            algorithm=self.mock_encryption_materials.algorithm,
            message_id=VALUES["message_id"],
        )
        assert test_encryptor._derived_data_key is mock_derive_datakey.return_value
        assert test_encryptor._header == MessageHeader(
            version=aws_encryption_sdk.internal.defaults.VERSION,
            type=aws_encryption_sdk.internal.defaults.TYPE,
            algorithm=self.mock_encryption_materials.algorithm,
            message_id=VALUES["message_id"],
            encryption_context=test_encryption_context,
            encrypted_data_keys=self.mock_encrypted_data_keys,
            content_type=test_encryptor.content_type,
            content_aad_length=0,
            header_iv_length=self.mock_encryption_materials.algorithm.iv_len,
            frame_length=self.mock_frame_length,
        )
        mock_write_header.assert_called_once_with()
        assert not mock_prep_non_framed.called
        assert test_encryptor._message_prepped

    @patch("aws_encryption_sdk.streaming_client.StreamEncryptor._prep_non_framed")
    @patch("aws_encryption_sdk.streaming_client.StreamEncryptor._write_header")
    def test_prep_message_non_framed_message(self, mock_write_header, mock_prep_non_framed):
        test_encryptor = StreamEncryptor(
            source=VALUES["data_128"],
            materials_manager=self.mock_materials_manager,
            frame_length=self.mock_frame_length,
            commitment_policy=self.mock_commitment_policy,
            signature_policy=self.mock_signature_policy,
        )
        test_encryptor.content_type = ContentType.NO_FRAMING
        test_encryptor._prep_message()
        mock_prep_non_framed.assert_called_once_with()

    # Given: no MPL
    @pytest.mark.skipif(HAS_MPL, reason="Test should only be executed without MPL in installation")
    def test_GIVEN_no_mpl_AND_uses_signer_WHEN_prep_message_THEN_signer_uses_default_encoding(self):
        self.mock_encryption_materials.algorithm = Algorithm.AES_128_GCM_IV12_TAG16
        test_encryptor = StreamEncryptor(
            source=VALUES["data_128"],
            materials_manager=self.mock_materials_manager,
            frame_length=self.mock_frame_length,
            algorithm=Algorithm.AES_128_GCM_IV12_TAG16,
            commitment_policy=self.mock_commitment_policy,
            signature_policy=self.mock_signature_policy,
        )
        test_encryptor.content_type = ContentType.FRAMED_DATA
        with patch.object(self.mock_signer, "from_key_bytes"):
            # When: prep message
            test_encryptor._prep_message()
            # Then: calls from_key_bytes with default encoding
            self.mock_signer.from_key_bytes.assert_called_once_with(
                algorithm=self.mock_encryption_materials.algorithm,
                key_bytes=self.mock_encryption_materials.signing_key
            )

    # Given: has MPL
    @pytest.mark.skipif(not HAS_MPL, reason="Test should only be executed with MPL in installation")
    def test_GIVEN_has_mpl_AND_not_MPLCMM_AND_uses_signer_WHEN_prep_message_THEN_signer_uses_default_encoding(self):
        self.mock_encryption_materials.algorithm = Algorithm.AES_128_GCM_IV12_TAG16
        test_encryptor = StreamEncryptor(
            source=VALUES["data_128"],
            # Given: native CMM
            materials_manager=self.mock_materials_manager,
            frame_length=self.mock_frame_length,
            algorithm=Algorithm.AES_128_GCM_IV12_TAG16,
            commitment_policy=self.mock_commitment_policy,
            signature_policy=self.mock_signature_policy,
        )
        test_encryptor.content_type = ContentType.FRAMED_DATA
        with patch.object(self.mock_signer, "from_key_bytes"):
            # When: prep_message
            test_encryptor._prep_message()
            # Then: calls from_key_bytes with default encoding
            self.mock_signer.from_key_bytes.assert_called_once_with(
                algorithm=self.mock_encryption_materials.algorithm,
                key_bytes=self.mock_encryption_materials.signing_key
            )

    # Given: has MPL
    @pytest.mark.skipif(not HAS_MPL, reason="Test should only be executed with MPL in installation")
    def test_GIVEN_has_mpl_AND_has_MPLCMM_AND_uses_signer_WHEN_prep_message_THEN_signer_uses_PEM_encoding(self):
        self.mock_encryption_materials.algorithm = Algorithm.AES_128_GCM_IV12_TAG16
        test_encryptor = StreamEncryptor(
            source=VALUES["data_128"],
            # Given: MPL CMM
            materials_manager=self.mock_mpl_materials_manager,
            frame_length=self.mock_frame_length,
            algorithm=Algorithm.AES_128_GCM_IV12_TAG16,
            commitment_policy=self.mock_commitment_policy,
            signature_policy=self.mock_signature_policy,
        )
        test_encryptor.content_type = ContentType.FRAMED_DATA
        with patch.object(self.mock_signer, "from_key_bytes"):
            # When: prep_message
            test_encryptor._prep_message()
            self.mock_signer.from_key_bytes.assert_called_once_with(
                algorithm=self.mock_encryption_materials.algorithm,
                key_bytes=self.mock_encryption_materials.signing_key,
                # Then: calls from_key_bytes with PEM encoding
                encoding=serialization.Encoding.PEM
            )

<<<<<<< HEAD
=======
    # Given: has MPL
    @pytest.mark.skipif(not HAS_MPL, reason="Test should only be executed with MPL in installation")
    def test_GIVEN_has_mpl_AND_encryption_materials_has_required_EC_keys_WHEN_prep_message_THEN_paritions_stored_and_required_EC(  # noqa pylint: disable=line-too-long
        self
    ):
        # Create explicit values to explicitly test logic in smaller cases
        required_encryption_context_keys_values = [
            # Case of empty encryption context list is not allowed;
            # if a list is provided, it must be non-empty.
            # The MPL enforces this behavior on construction.
            ["one_key"],
            ["one_key", "two_key"],
            ["one_key", "two_key", "red_key"],
            ["one_key", "two_key", "red_key", "blue_key"],
        ]

        encryption_context_values = [
            {},
            {"one_key": "some_value"},
            {
                "one_key": "some_value",
                "two_key": "some_other_value",
            },
            {
                "one_key": "some_value",
                "two_key": "some_other_value",
                "red_key": "some_red_value",
            },
            {
                "one_key": "some_value",
                "two_key": "some_other_value",
                "red_key": "some_red_value",
                "blue_key": "some_blue_value",
            }
        ]

        self.mock_encryption_materials.algorithm = Algorithm.AES_128_GCM_IV12_TAG16

        for required_encryption_context_keys in required_encryption_context_keys_values:

            # Given: encryption context has required_encryption_context_keys
            self.mock_encryption_materials.required_encryption_context_keys = \
                required_encryption_context_keys

            for encryption_context in encryption_context_values:
                self.mock_encryption_materials.encryption_context = encryption_context

                test_encryptor = StreamEncryptor(
                    source=VALUES["data_128"],
                    materials_manager=self.mock_mpl_materials_manager,
                    frame_length=self.mock_frame_length,
                    algorithm=Algorithm.AES_128_GCM_IV12_TAG16,
                    commitment_policy=self.mock_commitment_policy,
                    signature_policy=self.mock_signature_policy,
                )
                test_encryptor.content_type = ContentType.FRAMED_DATA
                # When: prep_message
                test_encryptor._prep_message()

                # Then: Assert correctness of partitioned EC
                for k, v in encryption_context.items():
                    # If a key is in required_encryption_context_keys, then
                    if k in required_encryption_context_keys:
                        # 1) Its EC is in the StreamEncryptor._required_encryption_context
                        assert k in test_encryptor._required_encryption_context
                        assert test_encryptor._required_encryption_context[k] == v
                        # 2) Its EC is NOT in the StreamEncryptor._stored_encryption_context
                        assert k not in test_encryptor._stored_encryption_context
                    # If a key is NOT in required_encryption_context_keys, then
                    else:
                        # 1) Its EC is NOT in the StreamEncryptor._required_encryption_context
                        assert k not in test_encryptor._required_encryption_context
                        # 2) Its EC is in the StreamEncryptor._stored_encryption_context
                        assert k in test_encryptor._stored_encryption_context
                        assert test_encryptor._stored_encryption_context[k] == v

                # Assert size(stored_EC) + size(required_EC) == size(EC)
                # (i.e. every EC was sorted into one or the other)
                assert len(test_encryptor._required_encryption_context) \
                    + len(test_encryptor._stored_encryption_context) \
                    == len(encryption_context)

    # Given: has MPL
    @pytest.mark.skipif(not HAS_MPL, reason="Test should only be executed with MPL in installation")
    def test_GIVEN_has_mpl_AND_encryption_materials_does_not_have_required_EC_keys_WHEN_prep_message_THEN_stored_EC_is_EC(  # noqa pylint: disable=line-too-long
        self
    ):

        self.mock_encryption_materials.algorithm = Algorithm.AES_128_GCM_IV12_TAG16

        mock_encryption_context = MagicMock(__class__=dict)
        self.mock_encryption_materials.encryption_context = mock_encryption_context
        # Given: encryption materials does not have required encryption context keys
        # (MagicMock default is to "make up" "Some" value here; this deletes that value)
        del self.mock_encryption_materials.required_encryption_context_keys

        test_encryptor = StreamEncryptor(
            source=VALUES["data_128"],
            materials_manager=self.mock_mpl_materials_manager,
            frame_length=self.mock_frame_length,
            algorithm=Algorithm.AES_128_GCM_IV12_TAG16,
            commitment_policy=self.mock_commitment_policy,
            signature_policy=self.mock_signature_policy,
        )
        test_encryptor.content_type = ContentType.FRAMED_DATA
        # When: prep_message
        test_encryptor._prep_message()

        # Then: _stored_encryption_context is the provided encryption_context
        assert test_encryptor._stored_encryption_context == mock_encryption_context
        # Then: _required_encryption_context is None
        assert test_encryptor._required_encryption_context is None

>>>>>>> 986f54c8
    def test_prep_message_no_signer(self):
        self.mock_encryption_materials.algorithm = Algorithm.AES_128_GCM_IV12_TAG16
        test_encryptor = StreamEncryptor(
            source=VALUES["data_128"],
            materials_manager=self.mock_materials_manager,
            frame_length=self.mock_frame_length,
            algorithm=Algorithm.AES_128_GCM_IV12_TAG16,
            commitment_policy=self.mock_commitment_policy,
            signature_policy=self.mock_signature_policy,
        )
        test_encryptor.content_type = ContentType.FRAMED_DATA
        test_encryptor._prep_message()
        assert not self.mock_signer.called

    def test_commitment_committing_algorithm_not_allowed_by_policy(self):
        """Verifies that we cannot encrypt with a committing algorithm with policy FORBID_ENCRYPT_REQUIRE_DECRYPT."""
        algorithm = MagicMock(__class__=Algorithm)
        algorithm.is_committing.return_value = True
        test_encryptor = StreamEncryptor(
            source=VALUES["data_128"],
            materials_manager=self.mock_materials_manager,
            frame_length=self.mock_frame_length,
            algorithm=algorithm,
            commitment_policy=CommitmentPolicy.FORBID_ENCRYPT_ALLOW_DECRYPT,
        )

        with pytest.raises(ActionNotAllowedError) as excinfo:
            test_encryptor._prep_message()
        excinfo.match("Configuration conflict. Cannot encrypt due to .* requiring only non-committed messages")

    def test_commitment_uncommitting_algorithm_allowed_by_policy(self):
        """Verifies that we can encrypt with an uncommitting algorithm with policy FORBID_ENCRYPT_REQUIRE_DECRYPT."""
        algorithm = MagicMock(__class__=Algorithm, iv_len=12)
        algorithm.is_committing.return_value = False
        self.mock_encryption_materials.algorithm = algorithm

        test_encryptor = StreamEncryptor(
            source=VALUES["data_128"],
            materials_manager=self.mock_materials_manager,
            frame_length=self.mock_frame_length,
            algorithm=algorithm,
            commitment_policy=CommitmentPolicy.FORBID_ENCRYPT_ALLOW_DECRYPT,
        )

        test_encryptor._prep_message()

    @pytest.mark.parametrize(
        "policy", (CommitmentPolicy.REQUIRE_ENCRYPT_ALLOW_DECRYPT, CommitmentPolicy.REQUIRE_ENCRYPT_REQUIRE_DECRYPT)
    )
    def test_commitment_uncommitting_algorithm_not_allowed_by_policy(self, policy):
        """Verifies that we cannot encrypt with an uncommitting algorithm with policies that require commitment on
        encrypt."""
        algorithm = MagicMock(__class__=Algorithm, iv_len=12)
        algorithm.is_committing.return_value = False
        self.mock_encryption_materials.algorithm = algorithm

        test_encryptor = StreamEncryptor(
            source=VALUES["data_128"],
            materials_manager=self.mock_materials_manager,
            frame_length=self.mock_frame_length,
            algorithm=algorithm,
            commitment_policy=policy,
        )

        with pytest.raises(ActionNotAllowedError) as excinfo:
            test_encryptor._prep_message()
        excinfo.match("Configuration conflict. Cannot encrypt due to .* requiring only committed messages")

    @pytest.mark.parametrize(
        "policy", (CommitmentPolicy.REQUIRE_ENCRYPT_ALLOW_DECRYPT, CommitmentPolicy.REQUIRE_ENCRYPT_REQUIRE_DECRYPT)
    )
    def test_commitment_committing_algorithm_required_by_policy(self, policy):
        """Verifies that we can encrypt with a committing algorithm with policies that require commitment on
        encrypt."""
        mock_kdf = MagicMock()
        mock_kdf.derive.return_value = b"somefakekey"
        algorithm = MagicMock(__class__=Algorithm, iv_len=12)
        algorithm.is_committing.return_value = True
        algorithm.kdf_type.return_value = mock_kdf

        self.mock_encryption_materials.algorithm = algorithm

        test_encryptor = StreamEncryptor(
            source=VALUES["data_128"],
            materials_manager=self.mock_materials_manager,
            frame_length=self.mock_frame_length,
            algorithm=algorithm,
            commitment_policy=policy,
        )

        test_encryptor._prep_message()

    def test_write_header(self):
        self.mock_serialize_header.return_value = b"12345"
        self.mock_serialize_header_auth.return_value = b"67890"
        pt_stream = io.BytesIO(self.plaintext)
        test_encryptor = StreamEncryptor(
            source=pt_stream,
            materials_manager=self.mock_materials_manager,
            algorithm=aws_encryption_sdk.internal.defaults.ALGORITHM,
            frame_length=self.mock_frame_length,
            commitment_policy=self.mock_commitment_policy,
            signature_policy=self.mock_signature_policy,
        )
        test_encryptor.signer = sentinel.signer
        test_encryptor.content_type = sentinel.content_type
        test_encryptor._header = sentinel.header
        sentinel.header.version = SerializationVersion.V1
        test_encryptor.output_buffer = b""
        test_encryptor._encryption_materials = self.mock_encryption_materials
        test_encryptor._derived_data_key = sentinel.derived_data_key

        test_encryptor._write_header()

        self.mock_serialize_header.assert_called_once_with(header=test_encryptor._header, signer=sentinel.signer)
        self.mock_serialize_header_auth.assert_called_once_with(
            version=sentinel.header.version,
            algorithm=self.mock_encryption_materials.algorithm,
            header=b"12345",
            data_encryption_key=sentinel.derived_data_key,
            signer=sentinel.signer,
        )
        assert test_encryptor.output_buffer == b"1234567890"

    @patch("aws_encryption_sdk.internal.formatting.encryption_context.serialize_encryption_context")
    # Given: has MPL
    @pytest.mark.skipif(not HAS_MPL, reason="Test should only be executed with MPL in installation")
    def test_GIVEN_has_mpl_AND_has_required_EC_WHEN_write_header_THEN_adds_serialized_required_ec_to_header_auth(
        self,
        serialize_encryption_context
    ):
        self.mock_serialize_header.return_value = b"12345"
        self.mock_serialize_header_auth.return_value = b"67890"
        pt_stream = io.BytesIO(self.plaintext)
        test_encryptor = StreamEncryptor(
            source=pt_stream,
            materials_manager=self.mock_materials_manager,
            algorithm=aws_encryption_sdk.internal.defaults.ALGORITHM,
            frame_length=self.mock_frame_length,
            commitment_policy=self.mock_commitment_policy,
            signature_policy=self.mock_signature_policy,
        )
        test_encryptor.signer = sentinel.signer
        test_encryptor.content_type = sentinel.content_type
        test_encryptor._header = sentinel.header
        sentinel.header.version = SerializationVersion.V1
        test_encryptor.output_buffer = b""
        test_encryptor._encryption_materials = self.mock_encryption_materials
        test_encryptor._derived_data_key = sentinel.derived_data_key

        # Given: StreamEncryptor has _required_encryption_context
        mock_required_ec = MagicMock(__class__=dict)
        test_encryptor._required_encryption_context = mock_required_ec
        mock_serialized_required_ec = MagicMock(__class__=bytes)
        serialize_encryption_context.return_value = mock_serialized_required_ec

        # When: _write_header()
        test_encryptor._write_header()

        self.mock_serialize_header.assert_called_once_with(header=test_encryptor._header, signer=sentinel.signer)
        self.mock_serialize_header_auth.assert_called_once_with(
            version=sentinel.header.version,
            algorithm=self.mock_encryption_materials.algorithm,
            header=b"12345",
            data_encryption_key=sentinel.derived_data_key,
            signer=sentinel.signer,
            # Then: Pass serialized required EC to serialize_header_auth
            required_ec_bytes=mock_serialized_required_ec,
        )
        assert test_encryptor.output_buffer == b"1234567890"

    @patch("aws_encryption_sdk.streaming_client.non_framed_body_iv")
    def test_prep_non_framed(self, mock_non_framed_iv):
        self.mock_serialize_non_framed_open.return_value = b"1234567890"
        test_encryptor = StreamEncryptor(
            source=io.BytesIO(self.plaintext),
            materials_manager=self.mock_materials_manager,
            commitment_policy=self.mock_commitment_policy,
            signature_policy=self.mock_signature_policy,
        )
        test_encryptor.signer = sentinel.signer
        test_encryptor._encryption_materials = self.mock_encryption_materials
        test_encryptor._header = MagicMock()
        test_encryptor._derived_data_key = sentinel.derived_data_key

        test_encryptor._prep_non_framed()

        self.mock_get_aad_content_string.assert_called_once_with(
            content_type=test_encryptor.content_type, is_final_frame=True
        )
        self.mock_assemble_content_aad.assert_called_once_with(
            message_id=test_encryptor._header.message_id,
            aad_content_string=sentinel.aad_content_string,
            seq_num=1,
            length=test_encryptor.stream_length,
        )
        self.mock_encryptor.assert_called_once_with(
            algorithm=self.mock_encryption_materials.algorithm,
            key=sentinel.derived_data_key,
            associated_data=sentinel.associated_data,
            iv=mock_non_framed_iv.return_value,
        )
        self.mock_serialize_non_framed_open.assert_called_once_with(
            algorithm=self.mock_encryption_materials.algorithm,
            iv=sentinel.iv,
            plaintext_length=test_encryptor.stream_length,
            signer=sentinel.signer,
        )
        assert test_encryptor.output_buffer == b"1234567890"

    def test_read_bytes_to_non_framed_body(self):
        pt_stream = io.BytesIO(self.plaintext)
        test_encryptor = StreamEncryptor(
            source=pt_stream,
            materials_manager=self.mock_materials_manager,
            commitment_policy=self.mock_commitment_policy,
            signature_policy=self.mock_signature_policy,
        )
        test_encryptor.signer = MagicMock()
        test_encryptor.encryptor = MagicMock()
        test_encryptor._encryption_materials = self.mock_encryption_materials
        test_encryptor.encryptor.update.return_value = sentinel.ciphertext
        test_encryptor._StreamEncryptor__unframed_plaintext_cache = pt_stream

        test = test_encryptor._read_bytes_to_non_framed_body(5)

        test_encryptor.encryptor.update.assert_called_once_with(self.plaintext[:5])
        test_encryptor.signer.update.assert_called_once_with(sentinel.ciphertext)
        assert test is sentinel.ciphertext

    def test_read_bytes_to_non_framed_body_too_large(self):
        pt_stream = io.BytesIO(self.plaintext)
        test_encryptor = StreamEncryptor(
            source=pt_stream,
            materials_manager=self.mock_materials_manager,
            commitment_policy=self.mock_commitment_policy,
            signature_policy=self.mock_signature_policy,
        )
        test_encryptor.bytes_read = aws_encryption_sdk.internal.defaults.MAX_NON_FRAMED_SIZE
        test_encryptor._StreamEncryptor__unframed_plaintext_cache = pt_stream

        with pytest.raises(SerializationError) as excinfo:
            test_encryptor._read_bytes_to_non_framed_body(5)
        excinfo.match("Source too large for non-framed message")

    def test_read_bytes_to_non_framed_body_close(self):
        test_encryptor = StreamEncryptor(
            source=io.BytesIO(self.plaintext),
            materials_manager=self.mock_materials_manager,
            commitment_policy=self.mock_commitment_policy,
            signature_policy=self.mock_signature_policy,
        )
        test_encryptor.signer = MagicMock()
        test_encryptor._encryption_materials = self.mock_encryption_materials
        test_encryptor.encryptor = MagicMock()
        test_encryptor.encryptor.update.return_value = b"123"
        test_encryptor.encryptor.finalize.return_value = b"456"
        test_encryptor.encryptor.tag = sentinel.tag
        self.mock_serialize_non_framed_close.return_value = b"789"
        self.mock_serialize_footer.return_value = b"0-="

        test = test_encryptor._read_bytes_to_non_framed_body(len(self.plaintext) + 1)

        test_encryptor.signer.update.assert_has_calls(calls=(call(b"123"), call(b"456")), any_order=False)
        test_encryptor.encryptor.finalize.assert_called_once_with()
        self.mock_serialize_non_framed_close.assert_called_once_with(
            tag=test_encryptor.encryptor.tag, signer=test_encryptor.signer
        )
        self.mock_serialize_footer.assert_called_once_with(test_encryptor.signer)
        assert test == b"1234567890-="

    def test_read_bytes_to_non_framed_body_no_signer(self):
        pt_stream = io.BytesIO(self.plaintext)
        test_encryptor = StreamEncryptor(
            source=pt_stream,
            materials_manager=self.mock_materials_manager,
            algorithm=Algorithm.AES_128_GCM_IV12_TAG16,
            commitment_policy=self.mock_commitment_policy,
            signature_policy=self.mock_signature_policy,
        )
        test_encryptor._header = MagicMock()
        test_encryptor.signer = None
        test_encryptor._encryption_materials = self.mock_encryption_materials
        test_encryptor.encryptor = MagicMock()
        test_encryptor.encryptor.update.return_value = b"123"
        test_encryptor.encryptor.finalize.return_value = b"456"
        test_encryptor.encryptor.tag = sentinel.tag
        self.mock_serialize_non_framed_close.return_value = b"789"
        self.mock_serialize_footer.return_value = b"0-="
        test_encryptor._read_bytes_to_non_framed_body(len(self.plaintext) + 1)
        assert not self.mock_serialize_footer.called

    @patch("aws_encryption_sdk.streaming_client.StreamEncryptor._read_bytes_to_framed_body")
    @patch("aws_encryption_sdk.streaming_client.StreamEncryptor._read_bytes_to_non_framed_body")
    def test_read_bytes_less_than_buffer(self, mock_read_non_framed, mock_read_framed):
        pt_stream = io.BytesIO(self.plaintext)
        test_encryptor = StreamEncryptor(
            source=pt_stream,
            materials_manager=self.mock_materials_manager,
            commitment_policy=self.mock_commitment_policy,
            signature_policy=self.mock_signature_policy,
        )
        test_encryptor.output_buffer = b"1234567"
        test_encryptor._read_bytes(5)
        assert not mock_read_non_framed.called
        assert not mock_read_framed.called

    @patch("aws_encryption_sdk.streaming_client.StreamEncryptor._read_bytes_to_framed_body")
    @patch("aws_encryption_sdk.streaming_client.StreamEncryptor._read_bytes_to_non_framed_body")
    def test_read_bytes_completed(self, mock_read_non_framed, mock_read_framed):
        pt_stream = io.BytesIO(self.plaintext)
        test_encryptor = StreamEncryptor(
            source=pt_stream,
            materials_manager=self.mock_materials_manager,
            commitment_policy=self.mock_commitment_policy,
            signature_policy=self.mock_signature_policy,
        )
        test_encryptor._StreamEncryptor__message_complete = True
        test_encryptor._read_bytes(5)
        assert not mock_read_non_framed.called
        assert not mock_read_framed.called

    @patch("aws_encryption_sdk.streaming_client.StreamEncryptor._read_bytes_to_framed_body")
    @patch("aws_encryption_sdk.streaming_client.StreamEncryptor._read_bytes_to_non_framed_body")
    def test_read_bytes_framed(self, mock_read_non_framed, mock_read_framed):
        pt_stream = io.BytesIO(self.plaintext)
        test_encryptor = StreamEncryptor(
            source=pt_stream,
            materials_manager=self.mock_materials_manager,
            commitment_policy=self.mock_commitment_policy,
            signature_policy=self.mock_signature_policy,
        )
        test_encryptor.content_type = ContentType.FRAMED_DATA
        test_encryptor._read_bytes(5)
        assert not mock_read_non_framed.called
        mock_read_framed.assert_called_once_with(5)

    @patch("aws_encryption_sdk.streaming_client.StreamEncryptor._read_bytes_to_framed_body")
    @patch("aws_encryption_sdk.streaming_client.StreamEncryptor._read_bytes_to_non_framed_body")
    def test_read_bytes_non_framed(self, mock_read_non_framed, mock_read_framed):
        pt_stream = io.BytesIO(self.plaintext)
        test_encryptor = StreamEncryptor(
            source=pt_stream,
            materials_manager=self.mock_materials_manager,
            commitment_policy=self.mock_commitment_policy,
            signature_policy=self.mock_signature_policy,
        )
        test_encryptor.content_type = ContentType.NO_FRAMING
        test_encryptor._read_bytes(5)
        assert not mock_read_framed.called
        mock_read_non_framed.assert_called_once_with(5)

    @patch("aws_encryption_sdk.streaming_client.StreamEncryptor._read_bytes_to_framed_body")
    @patch("aws_encryption_sdk.streaming_client.StreamEncryptor._read_bytes_to_non_framed_body")
    def test_read_bytes_unsupported_type(self, mock_read_non_framed, mock_read_framed):
        pt_stream = io.BytesIO(self.plaintext)
        test_encryptor = StreamEncryptor(
            source=pt_stream,
            materials_manager=self.mock_materials_manager,
            commitment_policy=self.mock_commitment_policy,
            signature_policy=self.mock_signature_policy,
        )
        test_encryptor._encryption_materials = self.mock_encryption_materials
        test_encryptor._header = MagicMock()
        test_encryptor.content_type = None
        with pytest.raises(NotSupportedError) as excinfo:
            test_encryptor._read_bytes(5)
        excinfo.match("Unsupported content type")
        assert not mock_read_non_framed.called
        assert not mock_read_framed.called

    def test_read_bytes_to_framed_body_single_frame_read(self):
        self.mock_serialize_frame.return_value = (b"1234", b"")
        pt_stream = io.BytesIO(self.plaintext * 2)
        test_encryptor = StreamEncryptor(
            source=pt_stream,
            materials_manager=self.mock_materials_manager,
            frame_length=128,
            commitment_policy=self.mock_commitment_policy,
            signature_policy=self.mock_signature_policy,
        )
        test_encryptor.signer = sentinel.signer
        test_encryptor._encryption_materials = self.mock_encryption_materials
        test_encryptor._header = MagicMock()
        test_encryptor._derived_data_key = sentinel.derived_data_key

        test = test_encryptor._read_bytes_to_framed_body(128)

        self.mock_serialize_frame.assert_called_once_with(
            algorithm=self.mock_encryption_materials.algorithm,
            plaintext=self.plaintext[:128],
            message_id=test_encryptor._header.message_id,
            data_encryption_key=sentinel.derived_data_key,
            frame_length=test_encryptor.config.frame_length,
            sequence_number=1,
            is_final_frame=False,
            signer=sentinel.signer,
        )
        assert not self.mock_serialize_footer.called
        assert test == b"1234"

    def test_read_bytes_to_framed_body_single_frame_with_final(self):
        self.mock_serialize_frame.side_effect = ((b"FIRST", b""), (b"FINAL", b""))
        self.mock_serialize_footer.return_value = b"FOOTER"
        pt_stream = io.BytesIO(self.plaintext[:50])
        test_encryptor = StreamEncryptor(
            source=pt_stream,
            materials_manager=self.mock_materials_manager,
            frame_length=50,
            commitment_policy=self.mock_commitment_policy,
            signature_policy=self.mock_signature_policy,
        )
        test_encryptor.signer = sentinel.signer
        test_encryptor._encryption_materials = self.mock_encryption_materials
        test_encryptor._header = MagicMock()
        test_encryptor._derived_data_key = sentinel.derived_data_key

        test = test_encryptor._read_bytes_to_framed_body(51)

        self.mock_serialize_frame.assert_has_calls(
            calls=(
                call(
                    algorithm=self.mock_encryption_materials.algorithm,
                    plaintext=self.plaintext[:50],
                    message_id=test_encryptor._header.message_id,
                    data_encryption_key=sentinel.derived_data_key,
                    frame_length=test_encryptor.config.frame_length,
                    sequence_number=1,
                    is_final_frame=False,
                    signer=sentinel.signer,
                ),
                call(
                    algorithm=self.mock_encryption_materials.algorithm,
                    plaintext=b"",
                    message_id=test_encryptor._header.message_id,
                    data_encryption_key=sentinel.derived_data_key,
                    frame_length=test_encryptor.config.frame_length,
                    sequence_number=2,
                    is_final_frame=True,
                    signer=sentinel.signer,
                ),
            ),
            any_order=False,
        )
        assert test == b"FIRSTFINALFOOTER"

    def test_read_bytes_to_framed_body_multi_frame_read(self):
        frame_length = int(len(self.plaintext) / 4)
        self.mock_serialize_frame.side_effect = (
            (b"123", self.plaintext[frame_length:]),
            (b"456", self.plaintext[frame_length * 2 :]),
            (b"789", self.plaintext[frame_length * 3 :]),
            (b"0-=", b""),
            (b"FINAL", b""),
        )
        self.mock_serialize_footer.return_value = b"/*-"
        pt_stream = io.BytesIO(self.plaintext)
        test_encryptor = StreamEncryptor(
            source=pt_stream,
            materials_manager=self.mock_materials_manager,
            frame_length=frame_length,
            commitment_policy=self.mock_commitment_policy,
            signature_policy=self.mock_signature_policy,
        )
        test_encryptor.signer = sentinel.signer
        test_encryptor._encryption_materials = self.mock_encryption_materials
        test_encryptor._header = MagicMock()
        test_encryptor._derived_data_key = sentinel.derived_data_key

        test = test_encryptor._read_bytes_to_framed_body(len(self.plaintext) + 1)

        self.mock_serialize_frame.assert_has_calls(
            calls=[
                call(
                    algorithm=self.mock_encryption_materials.algorithm,
                    plaintext=self.plaintext,
                    message_id=test_encryptor._header.message_id,
                    data_encryption_key=sentinel.derived_data_key,
                    frame_length=test_encryptor.config.frame_length,
                    sequence_number=1,
                    is_final_frame=False,
                    signer=sentinel.signer,
                ),
                call(
                    algorithm=self.mock_encryption_materials.algorithm,
                    plaintext=self.plaintext[frame_length:],
                    message_id=test_encryptor._header.message_id,
                    data_encryption_key=sentinel.derived_data_key,
                    frame_length=test_encryptor.config.frame_length,
                    sequence_number=2,
                    is_final_frame=False,
                    signer=sentinel.signer,
                ),
                call(
                    algorithm=self.mock_encryption_materials.algorithm,
                    plaintext=self.plaintext[frame_length * 2 :],
                    message_id=test_encryptor._header.message_id,
                    data_encryption_key=sentinel.derived_data_key,
                    frame_length=test_encryptor.config.frame_length,
                    sequence_number=3,
                    is_final_frame=False,
                    signer=sentinel.signer,
                ),
                call(
                    algorithm=self.mock_encryption_materials.algorithm,
                    plaintext=self.plaintext[frame_length * 3 :],
                    message_id=test_encryptor._header.message_id,
                    data_encryption_key=sentinel.derived_data_key,
                    frame_length=test_encryptor.config.frame_length,
                    sequence_number=4,
                    is_final_frame=False,
                    signer=sentinel.signer,
                ),
                call(
                    algorithm=self.mock_encryption_materials.algorithm,
                    plaintext=b"",
                    message_id=test_encryptor._header.message_id,
                    data_encryption_key=sentinel.derived_data_key,
                    frame_length=test_encryptor.config.frame_length,
                    sequence_number=5,
                    is_final_frame=True,
                    signer=sentinel.signer,
                ),
            ],
            any_order=False,
        )
        self.mock_serialize_footer.assert_called_once_with(sentinel.signer)
        assert test == b"1234567890-=FINAL/*-"

    def test_read_bytes_to_framed_body_close(self):
        self.mock_serialize_frame.return_value = (b"1234", b"")
        self.mock_serialize_footer.return_value = b"5678"
        pt_stream = io.BytesIO(self.plaintext)
        test_encryptor = StreamEncryptor(
            source=pt_stream,
            materials_manager=self.mock_materials_manager,
            frame_length=len(self.plaintext),
            commitment_policy=self.mock_commitment_policy,
            signature_policy=self.mock_signature_policy,
        )
        test_encryptor.signer = sentinel.signer
        test_encryptor._encryption_materials = self.mock_encryption_materials
        test_encryptor._header = MagicMock()
        test_encryptor._derived_data_key = sentinel.derived_data_key

        test_encryptor._read_bytes_to_framed_body(len(self.plaintext) + 1)

        self.mock_serialize_footer.assert_called_once_with(sentinel.signer)

    def test_read_bytes_to_framed_body_close_no_signer(self):
        self.mock_serialize_frame.return_value = (b"1234", b"")
        pt_stream = io.BytesIO(self.plaintext)
        test_encryptor = StreamEncryptor(
            source=pt_stream,
            materials_manager=self.mock_materials_manager,
            frame_length=len(self.plaintext),
            algorithm=Algorithm.AES_128_GCM_IV12_TAG16,
            commitment_policy=self.mock_commitment_policy,
            signature_policy=self.mock_signature_policy,
        )
        test_encryptor.signer = None
        test_encryptor._encryption_materials = self.mock_encryption_materials
        test_encryptor._header = MagicMock()
        test_encryptor._derived_data_key = sentinel.derived_data_key

        test_encryptor._read_bytes_to_framed_body(len(self.plaintext) + 1)

        assert not self.mock_serialize_footer.called

    @patch("aws_encryption_sdk.streaming_client._EncryptionStream.close")
    def test_close(self, mock_close):
        self.mock_data_encryption_key.key_provider = VALUES["key_provider"]
        self.mock_data_encryption_key.encrypted_data_key = VALUES["encrypted_data_key"]
        pt_stream = io.BytesIO(self.plaintext)
        test_encryptor = StreamEncryptor(
            source=pt_stream,
            materials_manager=self.mock_materials_manager,
            commitment_policy=self.mock_commitment_policy,
            signature_policy=self.mock_signature_policy,
        )
        test_encryptor._derived_data_key = sentinel.derived_data_key

        test_encryptor.close()

        mock_close.assert_called_once_with()<|MERGE_RESOLUTION|>--- conflicted
+++ resolved
@@ -452,8 +452,6 @@
                 encoding=serialization.Encoding.PEM
             )
 
-<<<<<<< HEAD
-=======
     # Given: has MPL
     @pytest.mark.skipif(not HAS_MPL, reason="Test should only be executed with MPL in installation")
     def test_GIVEN_has_mpl_AND_encryption_materials_has_required_EC_keys_WHEN_prep_message_THEN_paritions_stored_and_required_EC(  # noqa pylint: disable=line-too-long
@@ -567,7 +565,6 @@
         # Then: _required_encryption_context is None
         assert test_encryptor._required_encryption_context is None
 
->>>>>>> 986f54c8
     def test_prep_message_no_signer(self):
         self.mock_encryption_materials.algorithm = Algorithm.AES_128_GCM_IV12_TAG16
         test_encryptor = StreamEncryptor(
