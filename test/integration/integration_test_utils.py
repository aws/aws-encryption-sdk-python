# Copyright 2017 Amazon.com, Inc. or its affiliates. All Rights Reserved.
#
# Licensed under the Apache License, Version 2.0 (the "License"). You
# may not use this file except in compliance with the License. A copy of
# the License is located at
#
# http://aws.amazon.com/apache2.0/
#
# or in the "license" file accompanying this file. This file is
# distributed on an "AS IS" BASIS, WITHOUT WARRANTIES OR CONDITIONS OF
# ANY KIND, either express or implied. See the License for the specific
# language governing permissions and limitations under the License.
"""Utility functions to handle configuration, credentials setup, and test skip
decision making for integration tests."""
import os

<<<<<<< HEAD
import botocore.session
from six.moves.configparser import ConfigParser, NoOptionError  # six.moves confuses pylint: disable=import-error
=======
>>>>>>> 33badf5a
from aws_encryption_sdk.key_providers.kms import KMSMasterKeyProvider

SKIP_MESSAGE = (
    'Required environment variables not found. Skipping integration tests.'
    ' See integration tests README.rst for more information.'
)
TEST_CONTROL = 'AWS_ENCRYPTION_SDK_PYTHON_INTEGRATION_TEST_CONTROL'
AWS_KMS_KEY_ID = 'AWS_ENCRYPTION_SDK_PYTHON_INTEGRATION_TEST_AWS_KMS_KEY_ID'


def skip_tests():
    """Only run tests if both required environment variables are found."""
    test_control = os.environ.get(TEST_CONTROL, None)
    key_id = os.environ.get(AWS_KMS_KEY_ID, None)
    return not (test_control == 'RUN' and key_id is not None)


<<<<<<< HEAD
def read_test_config():
    """Reads the test_values config file."""
    config = ConfigParser()
    config_file = os.sep.join([os.path.dirname(__file__), 'test_values.conf'])
    config_readme = os.sep.join([os.path.dirname(__file__), 'README'])
    if not os.path.isfile(config_file):
        raise OSError('Integration test config file missing.  See setup instructions in {}'.format(config_readme))
    config.read(config_file)
    return config


def get_cmk_arn(config):
    """Retrieves the target CMK ARN from the received config."""
    return config.get('TestKMSThickClientIntegration', 'cmk_arn')


def setup_botocore_session(config):
    """Configures a botocore session based on the received config."""
    aws_params = {}
    for key in ['aws_access_key_id', 'aws_secret_access_key', 'aws_session_token']:
        try:
            aws_params[key] = config.get('TestKMSThickClientIntegration', key)
        except NoOptionError:
            pass
    botocore_session = botocore.session.Session()
    if aws_params:
        botocore_session.set_credentials(
            access_key=aws_params['aws_access_key_id'],
            secret_key=aws_params['aws_secret_access_key'],
            token=aws_params['aws_session_token']
        )
    return botocore_session
=======
def get_cmk_arn():
    """Retrieves the target CMK ARN from environment variable."""
    return os.environ.get(AWS_KMS_KEY_ID)
>>>>>>> 33badf5a


def setup_kms_master_key_provider():
    """Reads the test_values config file and builds the requested KMS Master Key Provider."""
    cmk_arn = get_cmk_arn()
    kms_master_key_provider = KMSMasterKeyProvider()
    kms_master_key_provider.add_master_key(cmk_arn)
    return kms_master_key_provider<|MERGE_RESOLUTION|>--- conflicted
+++ resolved
@@ -14,11 +14,6 @@
 decision making for integration tests."""
 import os
 
-<<<<<<< HEAD
-import botocore.session
-from six.moves.configparser import ConfigParser, NoOptionError  # six.moves confuses pylint: disable=import-error
-=======
->>>>>>> 33badf5a
 from aws_encryption_sdk.key_providers.kms import KMSMasterKeyProvider
 
 SKIP_MESSAGE = (
@@ -36,44 +31,9 @@
     return not (test_control == 'RUN' and key_id is not None)
 
 
-<<<<<<< HEAD
-def read_test_config():
-    """Reads the test_values config file."""
-    config = ConfigParser()
-    config_file = os.sep.join([os.path.dirname(__file__), 'test_values.conf'])
-    config_readme = os.sep.join([os.path.dirname(__file__), 'README'])
-    if not os.path.isfile(config_file):
-        raise OSError('Integration test config file missing.  See setup instructions in {}'.format(config_readme))
-    config.read(config_file)
-    return config
-
-
-def get_cmk_arn(config):
-    """Retrieves the target CMK ARN from the received config."""
-    return config.get('TestKMSThickClientIntegration', 'cmk_arn')
-
-
-def setup_botocore_session(config):
-    """Configures a botocore session based on the received config."""
-    aws_params = {}
-    for key in ['aws_access_key_id', 'aws_secret_access_key', 'aws_session_token']:
-        try:
-            aws_params[key] = config.get('TestKMSThickClientIntegration', key)
-        except NoOptionError:
-            pass
-    botocore_session = botocore.session.Session()
-    if aws_params:
-        botocore_session.set_credentials(
-            access_key=aws_params['aws_access_key_id'],
-            secret_key=aws_params['aws_secret_access_key'],
-            token=aws_params['aws_session_token']
-        )
-    return botocore_session
-=======
 def get_cmk_arn():
     """Retrieves the target CMK ARN from environment variable."""
     return os.environ.get(AWS_KMS_KEY_ID)
->>>>>>> 33badf5a
 
 
 def setup_kms_master_key_provider():
