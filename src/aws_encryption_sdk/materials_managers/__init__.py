# Copyright 2017 Amazon.com, Inc. or its affiliates. All Rights Reserved.
#
# Licensed under the Apache License, Version 2.0 (the "License"). You
# may not use this file except in compliance with the License. A copy of
# the License is located at
#
# http://aws.amazon.com/apache2.0/
#
# or in the "license" file accompanying this file. This file is
# distributed on an "AS IS" BASIS, WITHOUT WARRANTIES OR CONDITIONS OF
# ANY KIND, either express or implied. See the License for the specific
# language governing permissions and limitations under the License.
"""Primitive structures for use when interacting with crypto material managers.

.. versionadded:: 1.3.0
"""
import attr
import six

from ..identifiers import Algorithm, CommitmentPolicy
from ..internal.utils.streams import ROStream
from ..structures import DataKey


@attr.s(hash=False)
class EncryptionMaterialsRequest(object):
    """Request object to provide to a crypto material manager's `get_encryption_materials` method.

    .. versionadded:: 1.3.0

    .. warning::
        If plaintext_rostream seek position is modified, it must be returned before leaving method.

    :param dict encryption_context: Encryption context passed to underlying master key provider and master keys
    :param int frame_length: Frame length to be used while encrypting stream
    :param plaintext_rostream: Source plaintext read-only stream (optional)
    :type plaintext_rostream: aws_encryption_sdk.internal.utils.streams.ROStream
    :param algorithm: Algorithm passed to underlying master key provider and master keys (optional)
    :type algorithm: aws_encryption_sdk.identifiers.Algorithm
    :param int plaintext_length: Length of source plaintext (optional)
    """

    encryption_context = attr.ib(validator=attr.validators.instance_of(dict))
    frame_length = attr.ib(validator=attr.validators.instance_of(six.integer_types))
    commitment_policy = attr.ib(
        default=CommitmentPolicy.FORBID_ENCRYPT_ALLOW_DECRYPT,
        validator=attr.validators.optional(attr.validators.instance_of(CommitmentPolicy)),
    )
    plaintext_rostream = attr.ib(
        default=None, validator=attr.validators.optional(attr.validators.instance_of(ROStream))
    )
    algorithm = attr.ib(default=None, validator=attr.validators.optional(attr.validators.instance_of(Algorithm)))
    plaintext_length = attr.ib(
        default=None, validator=attr.validators.optional(attr.validators.instance_of(six.integer_types))
    )


@attr.s(hash=False)
class EncryptionMaterials(object):
    """Encryption materials returned by a crypto material manager's `get_encryption_materials` method.

    .. versionadded:: 1.3.0

    :param algorithm: Algorithm to use for encrypting message
    :type algorithm: aws_encryption_sdk.identifiers.Algorithm
    :param data_encryption_key: Plaintext data key to use for encrypting message
    :type data_encryption_key: aws_encryption_sdk.structures.DataKey
    :param encrypted_data_keys: List of encrypted data keys
    :type encrypted_data_keys: list of `aws_encryption_sdk.structures.EncryptedDataKey`
    :param dict encryption_context: Encryption context tied to `encrypted_data_keys`
    :param bytes signing_key: Encoded signing key
    """

    algorithm = attr.ib(validator=attr.validators.instance_of(Algorithm))
    data_encryption_key = attr.ib(validator=attr.validators.instance_of(DataKey))
    encrypted_data_keys = attr.ib(validator=attr.validators.instance_of(set))
    encryption_context = attr.ib(validator=attr.validators.instance_of(dict))
    signing_key = attr.ib(default=None, validator=attr.validators.optional(attr.validators.instance_of(bytes)))


@attr.s(hash=False)
class DecryptionMaterialsRequest(object):
    """Request object to provide to a crypto material manager's `decrypt_materials` method.

    .. versionadded:: 1.3.0

    :param algorithm: Algorithm to provide to master keys for underlying decrypt requests
    :type algorithm: aws_encryption_sdk.identifiers.Algorithm
    :param encrypted_data_keys: Set of encrypted data keys
    :type encrypted_data_keys: set of `aws_encryption_sdk.structures.EncryptedDataKey`
    :param dict encryption_context: Encryption context to provide to master keys for underlying decrypt requests
    :param dict reproduced_encryption_context: Encryption context to provide on decrypt.
<<<<<<< HEAD
        This is ONLY processed if using the required encryption context CMM from the
        aws-cryptographic-materialproviders library.
=======
        This is ONLY processed if using a CMM from the aws-cryptographic-materialproviders library.
>>>>>>> 44d91925
    """

    algorithm = attr.ib(validator=attr.validators.instance_of(Algorithm))
    encrypted_data_keys = attr.ib(validator=attr.validators.instance_of(set))
    encryption_context = attr.ib(validator=attr.validators.instance_of(dict))
    reproduced_encryption_context = attr.ib(
        default=None,
        validator=attr.validators.optional(attr.validators.instance_of(dict))
    )
    commitment_policy = attr.ib(
        default=CommitmentPolicy.FORBID_ENCRYPT_ALLOW_DECRYPT,
        validator=attr.validators.optional(attr.validators.instance_of(CommitmentPolicy)),
    )


@attr.s(hash=False)
class DecryptionMaterials(object):
    """Decryption materials returned by a crypto material manager's `decrypt_materials` method.

    .. versionadded:: 1.3.0

    :param data_key: Plaintext data key to use with message decryption
    :type data_key: aws_encryption_sdk.structures.DataKey
    :param bytes verification_key: Raw signature verification key
    """

    data_key = attr.ib(validator=attr.validators.instance_of(DataKey))
    verification_key = attr.ib(default=None, validator=attr.validators.optional(attr.validators.instance_of(bytes)))<|MERGE_RESOLUTION|>--- conflicted
+++ resolved
@@ -90,12 +90,7 @@
     :type encrypted_data_keys: set of `aws_encryption_sdk.structures.EncryptedDataKey`
     :param dict encryption_context: Encryption context to provide to master keys for underlying decrypt requests
     :param dict reproduced_encryption_context: Encryption context to provide on decrypt.
-<<<<<<< HEAD
-        This is ONLY processed if using the required encryption context CMM from the
-        aws-cryptographic-materialproviders library.
-=======
         This is ONLY processed if using a CMM from the aws-cryptographic-materialproviders library.
->>>>>>> 44d91925
     """
 
     algorithm = attr.ib(validator=attr.validators.instance_of(Algorithm))
