--- conflicted
+++ resolved
@@ -2,51 +2,7 @@
 
 batch:
   fast-fail: false
-<<<<<<< HEAD
-  build-graph:
-
-    # 3.7
-    - identifier: py37_integ
-      buildspec: codebuild/py37/integ.yml
-      env:
-        image: aws/codebuild/standard:5.0
-    - identifier: py37_examples
-      buildspec: codebuild/py37/examples.yml
-      env:
-        image: aws/codebuild/standard:5.0
-    - identifier: py37_decrypt_dafny_esdk_vectors
-      buildspec: codebuild/py37/decrypt_dafny_esdk_vectors.yml
-      env:
-        image: aws/codebuild/standard:5.0
-    - identifier: py37_decrypt_net_401_vectors
-      buildspec: codebuild/py37/decrypt_net_401_vectors.yml
-      env:
-        image: aws/codebuild/standard:5.0
-    - identifier: py37_encrypt_masterkey
-      buildspec: codebuild/py37/encrypt_masterkey.yml
-      env:
-        image: aws/codebuild/standard:5.0
-    - identifier: py37_generate_decrypt_vectors_masterkey
-      buildspec: codebuild/py37/generate_decrypt_vectors_masterkey.yml
-      env:
-        image: aws/codebuild/standard:5.0
-    - identifier: py37_decrypt_masterkey_with_masterkey
-      depend-on: 
-       - py37_generate_decrypt_vectors_masterkey
-      buildspec: codebuild/py37/decrypt_masterkey_with_masterkey.yml
-      env:
-        image: aws/codebuild/standard:5.0
-    - identifier: py37_decrypt_masterkey_with_js
-      depend-on: 
-       - py37_generate_decrypt_vectors_masterkey
-      buildspec: codebuild/py37/decrypt_masterkey_with_js.yml
-      env:
-        image: aws/codebuild/standard:5.0
-
-    # 3.8
-=======
   build-list:
->>>>>>> 2dbd62b4
     - identifier: py38_integ
       buildspec: codebuild/py38/integ.yml
       env:
