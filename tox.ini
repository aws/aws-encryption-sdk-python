[tox]
minversion = 3.4.0
envlist =
    py{36,37,38,39,310}-{local,integ,accept,examples}, nocmk,
    bandit, doc8, readme, docs,
    {flake8,pylint}{,-tests,-examples},
    isort-check, black-check,
    # prone to false positives
    vulture

# Additional test environments:
#
# vulture :: Runs vulture. Prone to false-positives.
# linters :: Runs all linters over all source code.
# linters-tests :: Runs all linters over all tests.
# linters-examples :: Runs all linters over all examples and examples tests.

# Autoformatter helper environments:
#
# autoformat : Apply all autoformatters
#
# black-check : Check for "black" issues
# blacken : Fix all "black" issues
#
# isort-seed : Generate a known_third_party list for isort.
#   NOTE: make the "known_third_party = " line in setup.cfg before running this
#   NOTE: currently it incorrectly identifies this library too; make sure you remove it
# isort-check : Check for isort issues
# isort : Fix isort issues

# Operational helper environments:
#
# docs :: Builds Sphinx documentation.
# serve-docs :: Starts local webserver to serve built documentation.
# build :: Builds source and wheel dist files.
# test-release :: Builds dist files and uploads to testpypi pypirc profile.
# release :: Builds dist files and uploads to pypi pypirc profile.

# Reporting environments:
#
# coverage :: Runs code coverage, failing the build if coverage is below the configured threshold

[testenv:base-command]
commands = pytest --basetemp={envtmpdir} -l {posargs}

[testenv]
passenv =
    # Identifies AWS KMS key id to use in integration tests
    AWS_ENCRYPTION_SDK_PYTHON_INTEGRATION_TEST_AWS_KMS_KEY_ID \
    # Identifies a second AWS KMS key id to use in integration tests
    AWS_ENCRYPTION_SDK_PYTHON_INTEGRATION_TEST_AWS_KMS_KEY_ID_2 \
    # Identifies AWS KMS MRK key id to use in integration tests
    AWS_ENCRYPTION_SDK_PYTHON_INTEGRATION_TEST_AWS_KMS_MRK_KEY_ID_1 \
    # Identifies a related AWS KMS MRK key id to use in integration tests
    AWS_ENCRYPTION_SDK_PYTHON_INTEGRATION_TEST_AWS_KMS_MRK_KEY_ID_2 \
    # Pass through AWS credentials
    AWS_ACCESS_KEY_ID AWS_SECRET_ACCESS_KEY AWS_SESSION_TOKEN \
    # AWS Role access in CodeBuild is via the contaner URI
    AWS_CONTAINER_CREDENTIALS_RELATIVE_URI \
    # Pass through AWS profile name (useful for local testing)
    AWS_PROFILE \
    # Pass through custom pip config file settings
    PIP_CONFIG_FILE
sitepackages = False
<<<<<<< HEAD
deps = -rdev_requirements/test-requirements.txt
=======
deps = -rtest/requirements.txt
# 'download' forces tox to always upgrade pip to the latest
download = true
>>>>>>> 873218cf
commands =
    benchmark-full: {[testenv:base-command]commands} test/ -m benchmark
    benchmark-kms: {[testenv:base-command]commands} test/ -m "benchmark and integ"
    benchmark-nokms: {[testenv:base-command]commands} test/ -m "benchmark and not integ"
    local: {[testenv:base-command]commands} test/ -m local
    integ: {[testenv:base-command]commands} test/ -m integ
    accept: {[testenv:base-command]commands} test/ -m accept
    examples: {[testenv:base-command]commands} examples/test/ -m examples
    all: {[testenv:base-command]commands} test/ examples/test/
    manual: {[testenv:base-command]commands}

# Run code coverage on the unit tests
[testenv:coverage]
commands = {[testenv:base-command]commands} --cov aws_encryption_sdk test/ -m local

# Verify that local tests work without environment variables present
[testenv:nocmk]
basepython = python3
sitepackages = False
#########################################################
# Do not pass through or set any environment variables! #
passenv =
setenv =
#########################################################
deps = -rdev_requirements/test-requirements.txt
commands = {[testenv:base-command]commands} test/ -m local

# Collect requirements for use in upstream tests
[testenv:freeze-upstream-requirements-base]
sitepackages = False
skip_install = True
recreate = True
deps =
commands = {toxinidir}/test/freeze-upstream-requirements.sh

# Freeze for Python 3.7
[testenv:freeze-upstream-requirements-py37]
basepython = python3.7
sitepackages = {[testenv:freeze-upstream-requirements-base]sitepackages}
skip_install = {[testenv:freeze-upstream-requirements-base]skip_install}
recreate = {[testenv:freeze-upstream-requirements-base]recreate}
deps = {[testenv:freeze-upstream-requirements-base]deps}
commands = {[testenv:freeze-upstream-requirements-base]commands} test/upstream-requirements-py37.txt

# Test frozen upstream requirements
[testenv:test-upstream-requirements-base]
sitepackages = False
recreate = True
commands = {[testenv:base-command]commands} test/ -m local

# Test frozen upstream requirements for Python 3.7
[testenv:test-upstream-requirements-py37]
basepython = python3.7
deps = -rtest/upstream-requirements-py37.txt
sitepackages = {[testenv:test-upstream-requirements-base]sitepackages}
recreate = {[testenv:test-upstream-requirements-base]recreate}
commands = {[testenv:test-upstream-requirements-base]commands}

# Linters
[testenv:flake8]
basepython = python3
deps = -rdev_requirements/linter-requirements.txt
commands =
    flake8 src/aws_encryption_sdk/ setup.py

[testenv:flake8-tests]
basepython = {[testenv:flake8]basepython}
deps = -rdev_requirements/linter-requirements.txt
commands =
    flake8 \
        # Ignore F811 redefinition errors in tests (breaks with pytest-mock use)
        # E203 is not PEP8 compliant https://github.com/ambv/black#slices
        # W503 is not PEP8 compliant https://github.com/ambv/black#line-breaks--binary-operators
        --ignore F811,E203,W503,D \
        test/

[testenv:flake8-examples]
basepython = {[testenv:flake8]basepython}
deps = {[testenv:flake8]deps}
commands =
    flake8 examples/src/
    flake8 \
        # Ingore D103 missing docstring errors in tests (test names should be self-documenting)
        # E203 is not PEP8 compliant https://github.com/ambv/black#slices
        # W503 is not PEP8 compliant https://github.com/ambv/black#line-breaks--binary-operators
        --ignore D103,E203,W503 \
        examples/test/

[testenv:pylint]
basepython = python3
deps =
    {[testenv]deps}
    -rdev_requirements/linter-requirements.txt
commands =
    pylint \
        --rcfile=src/pylintrc \
        --max-module-lines=1500 \
        src/aws_encryption_sdk/  \
        setup.py

[testenv:pylint-examples]
basepython = {[testenv:pylint]basepython}
deps = {[testenv:pylint]deps}
commands =
    pylint --rcfile=examples/src/pylintrc examples/src/
    pylint --rcfile=examples/test/pylintrc --disable R0801 examples/test/

[testenv:pylint-tests]
basepython = {[testenv:pylint]basepython}
deps = {[testenv:pylint]deps}
commands =
    pylint \
        --rcfile=test/pylintrc \
        test/unit/ \
        test/functional/ \
        test/integration/

[testenv:blacken-src]
basepython = python3
deps = -rdev_requirements/linter-requirements.txt
commands =
    black --line-length 120 \
        src/aws_encryption_sdk/ \
        setup.py \
        doc/conf.py \
        test/ \
        examples/ \
        {posargs}


[testenv:blacken]
basepython = python3
deps =
    {[testenv:blacken-src]deps}
commands =
    {[testenv:blacken-src]commands}

[testenv:black-check]
basepython = python3
deps =
    {[testenv:blacken]deps}
commands =
    {[testenv:blacken-src]commands} --diff

[testenv:isort-seed]
basepython = python3
deps = -rdev_requirements/linter-requirements.txt
commands = seed-isort-config

[testenv:isort]
basepython = python3
deps = -rdev_requirements/linter-requirements.txt
commands = isort -rc \
    src \
    test \
    # We do not include examples/test because of the need to modify sys.path for some imports
    examples/src/ \
    doc \
    setup.py \
    {posargs}

[testenv:isort-check]
basepython = python3
deps = {[testenv:isort]deps}
commands = {[testenv:isort]commands} -c

[testenv:autoformat]
basepython = python3
deps =
    {[testenv:blacken]deps}
    {[testenv:isort]deps}
commands =
    {[testenv:blacken]commands}
    {[testenv:isort]commands}

[testenv:doc8]
basepython = python3
deps =
    -rdev_requirements/linter-requirements.txt
    -rdev_requirements/doc-requirements.txt
commands = doc8 doc/index.rst README.rst CHANGELOG.rst

[testenv:readme]
basepython = python3
deps = -rdev_requirements/linter-requirements.txt
commands = python setup.py check -r -s

[testenv:bandit]
basepython = python3
deps = -rdev_requirements/linter-requirements.txt
commands = bandit -r src/aws_encryption_sdk/

# Prone to false positives: only run independently
[testenv:vulture]
basepython = python3
deps = -rdev_requirements/linter-requirements.txt
commands = vulture src/aws_encryption_sdk/

[testenv:linters]
basepython = python3
deps =
    {[testenv:flake8]deps}
    {[testenv:pylint]deps}
    {[testenv:doc8]deps}
    {[testenv:readme]deps}
    {[testenv:bandit]deps}
commands =
    {[testenv:flake8]commands}
    {[testenv:pylint]commands}
    {[testenv:doc8]commands}
    {[testenv:readme]commands}
    {[testenv:bandit]commands}

[testenv:linters-tests]
basepython = python3
deps =
    {[testenv:flake8-tests]deps}
    {[testenv:pylint-tests]deps}
commands =
    {[testenv:flake8-tests]commands}
    {[testenv:pylint-tests]commands}

[testenv:linters-examples]
basepython = python3
deps =
    {[testenv:flake8-examples]deps}
    {[testenv:pylint-examples]deps}
commands =
    {[testenv:flake8-examples]commands}
    {[testenv:pylint-examples]commands}

# Documentation
[testenv:docs]
basepython = python3
deps = -rdev_requirements/doc-requirements.txt
commands =
    sphinx-build -E -c doc/ -b html doc/ doc/build/html

[testenv:serve-docs]
basepython = python3
skip_install = true
changedir = doc/build/html
deps =
commands =
    python -m http.server {posargs}

# Release tooling
[testenv:park]
basepython = python3
skip_install = true
deps = -rdev_requirements/release-requirements.txt
commands = python setup.py park

[testenv:build]
basepython = python3
skip_install = true
deps = -rdev_requirements/release-requirements.txt
commands =
    python setup.py sdist bdist_wheel

[testenv:release-base]
basepython = python3
skip_install = true
deps = -rdev_requirements/release-requirements.txt
passenv =
    # Intentionally omit TWINE_REPOSITORY_URL from the passenv list,
    # as this overrides other ways of setting the repository and could
    # unexpectedly result in releasing to the wrong repo
    {[testenv]passenv} \
    TWINE_USERNAME \
    TWINE_PASSWORD
commands =
    {[testenv:build]commands}

[testenv:release-private]
basepython = python3
skip_install = true
deps = {[testenv:release-base]deps}
passenv =
    {[testenv:release-base]passenv} \
    TWINE_REPOSITORY_URL
setenv =
    # Explicitly set the URL as the env variable value, which will cause us to
    # throw an error if the variable is not set. Otherwise, omission of the
    # env variable could cause us to unintentionally upload to the wrong repo
    TWINE_REPOSITORY_URL = {env:TWINE_REPOSITORY_URL}
commands =
    {[testenv:release-base]commands}
    # Omitting an explicit repository will cause twine to use the repository
    # specified in the environment variable
    twine upload --skip-existing {toxinidir}/dist/*

[testenv:test-release]
basepython = python3
skip_install = true
deps = {[testenv:release-base]deps}
passenv =
    {[testenv:release-base]passenv}
commands =
    {[testenv:release-base]commands}
    twine upload --skip-existing --repository testpypi {toxinidir}/dist/*

[testenv:release]
basepython = python3
skip_install = true
deps = {[testenv:release-base]deps}
passenv =
    {[testenv:release-base]passenv}
commands =
    {[testenv:release-base]commands}
    twine upload --skip-existing --repository pypi {toxinidir}/dist/*<|MERGE_RESOLUTION|>--- conflicted
+++ resolved
@@ -62,13 +62,9 @@
     # Pass through custom pip config file settings
     PIP_CONFIG_FILE
 sitepackages = False
-<<<<<<< HEAD
 deps = -rdev_requirements/test-requirements.txt
-=======
-deps = -rtest/requirements.txt
 # 'download' forces tox to always upgrade pip to the latest
 download = true
->>>>>>> 873218cf
 commands =
     benchmark-full: {[testenv:base-command]commands} test/ -m benchmark
     benchmark-kms: {[testenv:base-command]commands} test/ -m "benchmark and integ"
