--- conflicted
+++ resolved
@@ -55,7 +55,7 @@
     examples: {[testenv:base-command]commands} examples/test/ -m examples
     all: {[testenv:base-command]commands} test/ examples/test/
     manual: {[testenv:base-command]commands}
-    
+
 # Verify that local tests work without environment variables present
 [testenv:nocmk]
 basepython = python3
@@ -117,11 +117,7 @@
 deps =
     flake8
     flake8-docstrings
-<<<<<<< HEAD
-    pydocstyle<4.0.0
-=======
     pydocstyle < 4.0.0
->>>>>>> 1615d633
     # https://github.com/JBKahn/flake8-print/pull/30
     flake8-print>=3.1.0
     flake8-bugbear
