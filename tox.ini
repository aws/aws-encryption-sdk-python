--- conflicted
+++ resolved
@@ -117,12 +117,7 @@
 basepython = python3
 deps =
     flake8
-<<<<<<< HEAD
-    flake8-docstrings
-    pydocstyle<4.0.0
-=======
     flake8-docstrings>=1.5.0
->>>>>>> 42dfdfe5
     # https://github.com/JBKahn/flake8-print/pull/30
     flake8-print>=3.1.0
     flake8-bugbear
